--- conflicted
+++ resolved
@@ -151,16 +151,13 @@
             | Operation::BeginBlockTransactions
             | Operation::BeginBuildFilterLoad
             | Operation::EndBuildFilterLoad
-<<<<<<< HEAD
             | Operation::BeginBuildCmpctBlock
             | Operation::EndBuildCmpctBlock
-            | Operation::Probe(_) => false,
-=======
+            | Operation::Probe(_)
             | Operation::BeginBuildCoinbaseTx
             | Operation::EndBuildCoinbaseTx
             | Operation::BeginBuildCoinbaseTxOutputs
             | Operation::EndBuildCoinbaseTxOutputs => false,
->>>>>>> 5779d027
         }
     }
 
@@ -176,14 +173,11 @@
                 Operation::BeginBuildInventory => Some(InstructionContext::Inventory),
                 Operation::BeginBlockTransactions => Some(InstructionContext::BlockTransactions),
                 Operation::BeginBuildFilterLoad => Some(InstructionContext::BuildFilter),
-<<<<<<< HEAD
                 Operation::BeginBuildCmpctBlock => Some(InstructionContext::BuildCmpctBlock),
-=======
                 Operation::BeginBuildCoinbaseTx => Some(InstructionContext::BuildCoinbaseTx),
                 Operation::BeginBuildCoinbaseTxOutputs => {
                     Some(InstructionContext::BuildCoinbaseTxOutputs)
                 }
->>>>>>> 5779d027
                 _ => unimplemented!("Every block begin enters a context"),
             };
         }
@@ -212,10 +206,7 @@
     Inventory,
     BlockTransactions,
     BuildFilter,
-<<<<<<< HEAD
     BuildCmpctBlock,
-=======
     BuildCoinbaseTx,
     BuildCoinbaseTxOutputs,
->>>>>>> 5779d027
 }