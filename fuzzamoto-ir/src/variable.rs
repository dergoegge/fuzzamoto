/// `Variable` represents a variable types in the IR
#[derive(Debug, Clone, PartialEq)]
pub enum Variable {
    Nop, // Output type for no-op instructions

    Bytes,             // Raw bytes
    MsgType,           // p2p message type
    Node,              // Index of a node that exists in the context
    Connection,        // Index of a connection that exists in the context
    ConnectionType,    // Connection type
    Duration,          // Duration of time
    HandshakeParams,   // p2p handshake parameters
    Time,              // Point in time
    Size,              // Size in bytes
    BlockHeight,       // Block height
    CompactFilterType, // Compact filter type

    Scripts, // scriptPubKey, scriptSig, witness
    MutWitnessStack,
    ConstWitnessStack,
    PrivateKey,
    SigHashFlags,

    Txo, // Existing transaction output (maybe confirmed)

    MutTx,          // Mutable transaction
    ConstTx,        // Finalized transaction
    MutTxInputs,    // Mutable tx inputs
    ConstTxInputs,  // Finalized tx inputs
    MutTxOutputs,   // Mutable tx outputs
    ConstTxOutputs, // Finalized tx outputs

    ConstAmount, // bitcoin amount in sats

    MutCmpctBlock,   // compact block still being built
    ConstCmpctBlock, // compact block that we finished building.
    Prefill,
    Nonce,

    TxVersion,
    LockTime,
    Sequence,

    MutInventory,
    ConstInventory,

    MutBlockTransactions,
    ConstBlockTransactions,
    Block,
    Header,

    BlockVersion,

    MutFilterLoad, // Mutable filter (under construction)
    ConstFilterLoad,
    FilterAdd,

<<<<<<< HEAD
    BlockTxnRequestVec,
    BIP152BlockTxReq,
=======
    CoinbaseInput,
    CoinbaseTx,
>>>>>>> 5779d027
}<|MERGE_RESOLUTION|>--- conflicted
+++ resolved
@@ -55,11 +55,9 @@
     ConstFilterLoad,
     FilterAdd,
 
-<<<<<<< HEAD
     BlockTxnRequestVec,
     BIP152BlockTxReq,
-=======
+    
     CoinbaseInput,
     CoinbaseTx,
->>>>>>> 5779d027
 }